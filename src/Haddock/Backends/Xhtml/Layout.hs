--- conflicted
+++ resolved
@@ -190,13 +190,6 @@
 
 -- a box for top level documented names
 -- it adds a source and wiki link at the right hand side of the box
-<<<<<<< HEAD
-topDeclElem :: LinksInfo -> SrcSpan -> [DocName] -> Html -> Html
-topDeclElem ((_,_,sourceMap), (_,_,maybe_wiki_url)) loc names html =
-    declElem << (html <+> srcLink <+> wikiLink)
-  where srcLink =
-          case Map.lookup origPkg sourceMap of
-=======
 topDeclElem :: LinksInfo -> SrcSpan -> Bool -> [DocName] -> Html -> Html
 topDeclElem ((_,_,sourceMap,lineMap), (_,_,maybe_wiki_url)) loc splice names html =
     declElem << (html <+> srcLink <+> wikiLink)
@@ -206,7 +199,6 @@
                                          -- Use the lineUrl as a backup
                            | otherwise = maybe lineUrl Just nameUrl in
           case mUrl of
->>>>>>> 1063ade7
             Nothing  -> noHtml
             Just url -> let url' = spliceURL (Just fname) (Just origMod)
                                                (Just n) (Just loc) url
