{-# OPTIONS_GHC -fno-warn-name-shadowing #-}
-----------------------------------------------------------------------------
-- |
-- Module      :  Haddock.Backends.LaTeX
-- Copyright   :  (c) Simon Marlow 2010
-- License     :  BSD-like
--
-- Maintainer  :  haddock@projects.haskell.org
-- Stability   :  experimental
-- Portability :  portable
-----------------------------------------------------------------------------
module Haddock.Backends.LaTeX (
  ppLaTeX
) where


import Haddock.Types
import Haddock.Utils
import Haddock.GhcUtils
import Pretty hiding (Doc, quote)
import qualified Pretty

import GHC
import OccName
import Name                 ( nameOccName )
import RdrName              ( rdrNameOcc )
import FastString           ( unpackFS, unpackLitString )

import qualified Data.Map as Map
import System.Directory
import System.FilePath
import Data.Char
import Control.Monad
import Data.Maybe
import Data.List
-- import Debug.Trace

{- SAMPLE OUTPUT

\haddockmoduleheading{\texttt{Data.List}}
\hrulefill
{\haddockverb\begin{verbatim}
module Data.List (
    (++),  head,  last,  tail,  init,  null,  length,  map,  reverse,
  ) where\end{verbatim}}
\hrulefill

\section{Basic functions}
\begin{haddockdesc}
\item[\begin{tabular}{@{}l}
head\ ::\ {\char 91}a{\char 93}\ ->\ a
\end{tabular}]\haddockbegindoc
Extract the first element of a list, which must be non-empty.
\par

\end{haddockdesc}
\begin{haddockdesc}
\item[\begin{tabular}{@{}l}
last\ ::\ {\char 91}a{\char 93}\ ->\ a
\end{tabular}]\haddockbegindoc
Extract the last element of a list, which must be finite and non-empty.
\par

\end{haddockdesc}
-}


{- TODO
 * don't forget fixity!!
-}

ppLaTeX :: String                       -- Title
        -> Maybe String                 -- Package name
        -> [Interface]
        -> FilePath                     -- destination directory
        -> Maybe (Doc GHC.RdrName)      -- prologue text, maybe
        -> Maybe String                 -- style file
        -> FilePath
        -> IO ()

ppLaTeX title packageStr visible_ifaces odir prologue maybe_style libdir
 = do
   createDirectoryIfMissing True odir
   when (isNothing maybe_style) $
     copyFile (libdir </> "latex" </> haddockSty) (odir </> haddockSty)
   ppLaTeXTop title packageStr odir prologue maybe_style visible_ifaces
   mapM_ (ppLaTeXModule title odir) visible_ifaces


haddockSty :: FilePath
haddockSty = "haddock.sty"


type LaTeX = Pretty.Doc


ppLaTeXTop
   :: String
   -> Maybe String
   -> FilePath
   -> Maybe (Doc GHC.RdrName)
   -> Maybe String
   -> [Interface]
   -> IO ()

ppLaTeXTop doctitle packageStr odir prologue maybe_style ifaces = do

  let tex = vcat [
        text "\\documentclass{book}",
        text "\\usepackage" <> braces (maybe (text "haddock") text maybe_style),
        text "\\begin{document}",
        text "\\begin{titlepage}",
        text "\\begin{haddocktitle}",
        text doctitle,
        text "\\end{haddocktitle}",
        case prologue of
           Nothing -> empty
           Just d  -> vcat [text "\\begin{haddockprologue}",
                            rdrDocToLaTeX d,
                            text "\\end{haddockprologue}"],
        text "\\end{titlepage}",
        text "\\tableofcontents",
        vcat [ text "\\input" <> braces (text mdl) | mdl <- mods ],
        text "\\end{document}"
        ]

      mods = sort (map (moduleBasename.ifaceMod) ifaces)

      filename = odir </> (fromMaybe "haddock" packageStr <.> "tex")

  writeFile filename (render tex)


ppLaTeXModule :: String -> FilePath -> Interface -> IO ()
ppLaTeXModule _title odir iface = do
  createDirectoryIfMissing True odir
  let
      mdl = ifaceMod iface
      mdl_str = moduleString mdl

      exports = ifaceRnExportItems iface

      tex = vcat [
        text "\\haddockmoduleheading" <> braces (text mdl_str),
        text "\\label{module:" <> text mdl_str <> char '}',
        text "\\haddockbeginheader",
        verb $ vcat [
           text "module" <+> text mdl_str <+> lparen,
           text "    " <> fsep (punctuate (text ", ") $
                               map exportListItem $
                               filter forSummary exports),
           text "  ) where"
         ],
        text "\\haddockendheader" $$ text "",
        description,
        body
       ]

      description
          = (fromMaybe empty . documentationToLaTeX . ifaceRnDoc) iface

      body = processExports exports
  --
  writeFile (odir </> moduleLaTeXFile mdl) (fullRender PageMode 80 1 string_txt "" tex)


string_txt :: TextDetails -> String -> String
string_txt (Chr c)   s  = c:s
string_txt (Str s1)  s2 = s1 ++ s2
string_txt (PStr s1) s2 = unpackFS s1 ++ s2
string_txt (LStr s1 _) s2 = unpackLitString s1 ++ s2


exportListItem :: ExportItem DocName -> LaTeX
exportListItem (ExportDecl decl _doc subdocs _insts)
  = sep (punctuate comma . map ppDocBinder $ declNames decl) <>
     case subdocs of
       [] -> empty
       _  -> parens (sep (punctuate comma (map (ppDocBinder . fst) subdocs)))
exportListItem (ExportNoDecl y [])
  = ppDocBinder y
exportListItem (ExportNoDecl y subs)
  = ppDocBinder y <> parens (sep (punctuate comma (map ppDocBinder subs)))
exportListItem (ExportModule mdl)
  = text "module" <+> text (moduleString mdl)
exportListItem _
  = error "exportListItem"


-- Deal with a group of undocumented exports together, to avoid lots
-- of blank vertical space between them.
processExports :: [ExportItem DocName] -> LaTeX
processExports [] = empty
processExports (decl : es)
  | Just sig <- isSimpleSig decl
  = multiDecl [ ppTypeSig (map getName names) typ False
              | (names,typ) <- sig:sigs ] $$
    processExports es'
  where (sigs, es') = spanWith isSimpleSig es
processExports (ExportModule mdl : es)
  = declWithDoc (vcat [ text "module" <+> text (moduleString m) | m <- mdl:mdls ]) Nothing $$
    processExports es'
  where (mdls, es') = spanWith isExportModule es
processExports (e : es) =
  processExport e $$ processExports es


isSimpleSig :: ExportItem DocName -> Maybe ([DocName], HsType DocName)
isSimpleSig (ExportDecl (L _ (SigD (TypeSig lnames (L _ t))))
                        (Documentation Nothing Nothing, argDocs) _ _)
  | Map.null argDocs = Just (map unLoc lnames, t)
isSimpleSig _ = Nothing


isExportModule :: ExportItem DocName -> Maybe Module
isExportModule (ExportModule m) = Just m
isExportModule _ = Nothing


processExport :: ExportItem DocName -> LaTeX
processExport (ExportGroup lev _id0 doc)
  = ppDocGroup lev (docToLaTeX doc)
processExport (ExportDecl decl doc subdocs insts)
  = ppDecl decl doc insts subdocs
processExport (ExportNoDecl y [])
  = ppDocName y
processExport (ExportNoDecl y subs)
  = ppDocName y <> parens (sep (punctuate comma (map ppDocName subs)))
processExport (ExportModule mdl)
  = declWithDoc (text "module" <+> text (moduleString mdl)) Nothing
processExport (ExportDoc doc)
  = docToLaTeX doc


ppDocGroup :: Int -> LaTeX -> LaTeX
ppDocGroup lev doc = sec lev <> braces doc
  where sec 1 = text "\\section"
        sec 2 = text "\\subsection"
        sec 3 = text "\\subsubsection"
        sec _ = text "\\paragraph"


declNames :: LHsDecl DocName -> [DocName]
declNames (L _ decl) = case decl of
  TyClD d  -> [unLoc $ tcdLName d]
  SigD (TypeSig lnames _) -> map unLoc lnames
  _ -> error "declaration not supported by declNames"


forSummary :: (ExportItem DocName) -> Bool
forSummary (ExportGroup _ _ _) = False
forSummary (ExportDoc _)       = False
forSummary _                    = True


moduleLaTeXFile :: Module -> FilePath
moduleLaTeXFile mdl = moduleBasename mdl ++ ".tex"


moduleBasename :: Module -> FilePath
moduleBasename mdl = map (\c -> if c == '.' then '-' else c)
                         (moduleNameString (moduleName mdl))


-------------------------------------------------------------------------------
-- * Decls
-------------------------------------------------------------------------------


ppDecl :: LHsDecl DocName
       -> DocForDecl DocName
       -> [DocInstance DocName]
       -> [(DocName, DocForDecl DocName)]
       -> LaTeX

<<<<<<< HEAD
ppDecl (L loc decl) (mbDoc, fnArgsDoc) instances subdocs = case decl of
  TyClD d@(TyFamily {})          -> ppTyFam False loc mbDoc d unicode
  TyClD d@(TyDecl{ tcdTyDefn = defn })   
      | isHsDataDefn defn        -> ppDataDecl instances subdocs loc mbDoc d unicode
      | otherwise                -> ppTySyn loc (mbDoc, fnArgsDoc) d unicode
--    | Just _  <- tcdTyPats d     -> ppDataInst loc mbDoc d
-- Family instances happen via FamInst now
--  TyClD d@(TySynonym {})         
--    | Just _  <- tcdTyPats d    -> ppTyInst False loc mbDoc d unicode
-- Family instances happen via FamInst now
  TyClD d@(ClassDecl {})         -> ppClassDecl instances loc mbDoc subdocs d unicode
  SigD (TypeSig lnames (L _ t))  -> ppFunSig loc (mbDoc, fnArgsDoc) (map unLoc lnames) t unicode
  ForD d                         -> ppFor loc (mbDoc, fnArgsDoc) d unicode
=======
ppDecl (L loc decl) (doc, fnArgsDoc) instances subdocs = case decl of
  TyClD d@(TyFamily {})          -> ppTyFam False loc doc d unicode
  TyClD d@(TyData {})
    | Nothing <- tcdTyPats d     -> ppDataDecl instances subdocs loc doc d unicode
    | Just _  <- tcdTyPats d     -> ppDataInst loc doc d
  TyClD d@(TySynonym {})
    | Nothing <- tcdTyPats d     -> ppTySyn loc (doc, fnArgsDoc) d unicode
    | Just _  <- tcdTyPats d     -> ppTyInst False loc doc d unicode
  TyClD d@(ClassDecl {})         -> ppClassDecl instances loc doc subdocs d unicode
  SigD (TypeSig lnames (L _ t))  -> ppFunSig loc (doc, fnArgsDoc) (map unLoc lnames) t unicode
  ForD d                         -> ppFor loc (doc, fnArgsDoc) d unicode
>>>>>>> 2a931d32
  InstD _                        -> empty
  _                              -> error "declaration not supported by ppDecl"
  where
    unicode = False


ppTyFam :: Bool -> SrcSpan -> Documentation DocName ->
              TyClDecl DocName -> Bool -> LaTeX
ppTyFam _ _ _ _ _ =
  error "type family declarations are currently not supported by --latex"


<<<<<<< HEAD
=======
ppDataInst :: a
ppDataInst =
  error "data instance declarations are currently not supported by --latex"


ppTyInst :: Bool -> SrcSpan -> Documentation DocName ->
            TyClDecl DocName -> Bool -> LaTeX
ppTyInst _ _ _ _ _ =
  error "type instance declarations are currently not supported by --latex"


>>>>>>> 2a931d32
ppFor :: SrcSpan -> DocForDecl DocName -> ForeignDecl DocName -> Bool -> LaTeX
ppFor _ _ _ _ =
  error "foreign declarations are currently not supported by --latex"


-------------------------------------------------------------------------------
-- * Type Synonyms
-------------------------------------------------------------------------------


-- we skip type patterns for now
ppTySyn :: SrcSpan -> DocForDecl DocName -> TyClDecl DocName -> Bool -> LaTeX

ppTySyn loc doc (TyDecl { tcdLName = L _ name, tcdTyVars = ltyvars
                        , tcdTyDefn = TySynonym { td_synRhs = ltype } }) unicode
  = ppTypeOrFunSig loc [name] (unLoc ltype) doc (full, hdr, char '=') unicode
  where
    hdr  = hsep (keyword "type" : ppDocBinder name : ppTyVars ltyvars)
    full = hdr <+> char '=' <+> ppLType unicode ltype

ppTySyn _ _ _ _ = error "declaration not supported by ppTySyn"


-------------------------------------------------------------------------------
-- * Function signatures
-------------------------------------------------------------------------------


ppFunSig :: SrcSpan -> DocForDecl DocName -> [DocName] -> HsType DocName
         -> Bool -> LaTeX
ppFunSig loc doc docnames typ unicode =
  ppTypeOrFunSig loc docnames typ doc
    ( ppTypeSig names typ False
    , hsep . punctuate comma $ map ppSymName names
    , dcolon unicode)
    unicode
 where
   names = map getName docnames


ppTypeOrFunSig :: SrcSpan -> [DocName] -> HsType DocName
               -> DocForDecl DocName -> (LaTeX, LaTeX, LaTeX)
               -> Bool -> LaTeX
ppTypeOrFunSig _ _ typ (doc, argDocs) (pref1, pref2, sep0)
               unicode
  | Map.null argDocs =
      declWithDoc pref1 (documentationToLaTeX doc)
  | otherwise        =
      declWithDoc pref2 $ Just $
        text "\\haddockbeginargs" $$
        do_args 0 sep0 typ $$
        text "\\end{tabulary}\\par" $$
        fromMaybe empty (documentationToLaTeX doc)
  where
     do_largs n leader (L _ t) = do_args n leader t

     arg_doc n = rDoc (Map.lookup n argDocs)

     do_args :: Int -> LaTeX -> (HsType DocName) -> LaTeX
     do_args n leader (HsForAllTy Explicit tvs lctxt ltype)
       = decltt leader <->
             decltt (hsep (forallSymbol unicode : ppTyVars tvs ++ [dot]) <+>
                ppLContextNoArrow lctxt unicode) <+> nl $$
         do_largs n (darrow unicode) ltype

     do_args n leader (HsForAllTy Implicit _ lctxt ltype)
       | not (null (unLoc lctxt))
       = decltt leader <-> decltt (ppLContextNoArrow lctxt unicode) <+> nl $$
         do_largs n (darrow unicode) ltype
         -- if we're not showing any 'forall' or class constraints or
         -- anything, skip having an empty line for the context.
       | otherwise
       = do_largs n leader ltype
     do_args n leader (HsFunTy lt r)
       = decltt leader <-> decltt (ppLFunLhType unicode lt) <-> arg_doc n <+> nl $$
         do_largs (n+1) (arrow unicode) r
     do_args n leader t
       = decltt leader <-> decltt (ppType unicode t) <-> arg_doc n <+> nl


ppTypeSig :: [Name] -> HsType DocName  -> Bool -> LaTeX
ppTypeSig nms ty unicode =
  hsep (punctuate comma $ map ppSymName nms)
    <+> dcolon unicode
    <+> ppType unicode ty


ppTyVars :: LHsTyVarBndrs DocName -> [LaTeX]
ppTyVars tvs = map ppSymName (tyvarNames tvs)


tyvarNames :: LHsTyVarBndrs DocName -> [Name]
tyvarNames = map getName . hsLTyVarNames


declWithDoc :: LaTeX -> Maybe LaTeX -> LaTeX
declWithDoc decl doc =
   text "\\begin{haddockdesc}" $$
   text "\\item[\\begin{tabular}{@{}l}" $$
   text (latexMonoFilter (render decl)) $$
   text "\\end{tabular}]" <>
       (if isNothing doc then empty else text "\\haddockbegindoc") $$
   maybe empty id doc $$
   text "\\end{haddockdesc}"


-- in a group of decls, we don't put them all in the same tabular,
-- because that would prevent the group being broken over a page
-- boundary (breaks Foreign.C.Error for example).
multiDecl :: [LaTeX] -> LaTeX
multiDecl decls =
   text "\\begin{haddockdesc}" $$
   vcat [
      text "\\item[" $$
      text (latexMonoFilter (render decl)) $$
      text "]"
      | decl <- decls ] $$
   text "\\end{haddockdesc}"


-------------------------------------------------------------------------------
-- * Rendering Doc
-------------------------------------------------------------------------------


maybeDoc :: Maybe (Doc DocName) -> LaTeX
maybeDoc = maybe empty docToLaTeX


-- for table cells, we strip paragraphs out to avoid extra vertical space
-- and don't add a quote environment.
rDoc  :: Maybe (Doc DocName) -> LaTeX
rDoc = maybeDoc . fmap latexStripTrailingWhitespace


-------------------------------------------------------------------------------
-- * Class declarations
-------------------------------------------------------------------------------


ppClassHdr :: Bool -> Located [LHsType DocName] -> DocName
           -> LHsTyVarBndrs DocName -> [Located ([DocName], [DocName])]
           -> Bool -> LaTeX
ppClassHdr summ lctxt n tvs fds unicode =
  keyword "class"
  <+> (if not . null . unLoc $ lctxt then ppLContext lctxt unicode else empty)
  <+> ppAppDocNameNames summ n (tyvarNames $ tvs)
  <+> ppFds fds unicode


ppFds :: [Located ([DocName], [DocName])] -> Bool -> LaTeX
ppFds fds unicode =
  if null fds then empty else
    char '|' <+> hsep (punctuate comma (map (fundep . unLoc) fds))
  where
    fundep (vars1,vars2) = hsep (map ppDocName vars1) <+> arrow unicode <+>
                           hsep (map ppDocName vars2)


ppClassDecl :: [DocInstance DocName] -> SrcSpan
            -> Documentation DocName -> [(DocName, DocForDecl DocName)]
            -> TyClDecl DocName -> Bool -> LaTeX
<<<<<<< HEAD
ppClassDecl instances loc mbDoc subdocs
  (ClassDecl { tcdCtxt = lctxt, tcdLName = lname, tcdTyVars = ltyvars, tcdFDs = lfds 
             , tcdSigs = lsigs, tcdATs = ats, tcdATDefs = at_defs }) unicode
=======
ppClassDecl instances loc doc subdocs
  (ClassDecl lctxt lname ltyvars lfds lsigs _ ats at_defs _) unicode
>>>>>>> 2a931d32
  = declWithDoc classheader (if null body then Nothing else Just (vcat body)) $$
    instancesBit
  where
    classheader
      | null lsigs = hdr unicode
      | otherwise  = hdr unicode <+> keyword "where"

    hdr = ppClassHdr False lctxt (unLoc lname) ltyvars lfds

    body = catMaybes [documentationToLaTeX doc, body_]

    body_
      | null lsigs, null ats, null at_defs = Nothing
      | null ats, null at_defs = Just methodTable
---     | otherwise = atTable $$ methodTable
      | otherwise = error "LaTeX.ppClassDecl"

    methodTable =
      text "\\haddockpremethods{}\\textbf{Methods}" $$
      vcat  [ ppFunSig loc doc names typ unicode
            | L _ (TypeSig lnames (L _ typ)) <- lsigs
            , let doc = lookupAnySubdoc (head names) subdocs
                  names = map unLoc lnames ]
              -- FIXME: is taking just the first name ok? Is it possible that
              -- there are different subdocs for different names in a single
              -- type signature?

    instancesBit = ppDocInstances unicode instances

ppClassDecl _ _ _ _ _ _ = error "declaration type not supported by ppShortClassDecl"

ppDocInstances :: Bool -> [DocInstance DocName] -> LaTeX
ppDocInstances _unicode [] = empty
ppDocInstances unicode (i : rest)
  | Just ihead <- isUndocdInstance i
  = declWithDoc (vcat (map (ppInstDecl unicode) (ihead:is))) Nothing $$
    ppDocInstances unicode rest'
  | otherwise 
  = ppDocInstance unicode i $$ ppDocInstances unicode rest
  where
    (is, rest') = spanWith isUndocdInstance rest

isUndocdInstance :: DocInstance a -> Maybe (InstHead a)
isUndocdInstance (i,Nothing) = Just i
isUndocdInstance _ = Nothing

-- | Print a possibly commented instance. The instance header is printed inside
-- an 'argBox'. The comment is printed to the right of the box in normal comment
-- style.
ppDocInstance :: Bool -> DocInstance DocName -> LaTeX
ppDocInstance unicode (instHead, doc) =
  declWithDoc (ppInstDecl unicode instHead) (fmap docToLaTeX doc)


ppInstDecl :: Bool -> InstHead DocName -> LaTeX
ppInstDecl unicode instHead = keyword "instance" <+> ppInstHead unicode instHead


ppInstHead :: Bool -> InstHead DocName -> LaTeX
ppInstHead unicode ([],   n, ts) = ppAppNameTypes n ts unicode
ppInstHead unicode (ctxt, n, ts) = ppContextNoLocs ctxt unicode <+> ppAppNameTypes n ts unicode


lookupAnySubdoc :: (Eq name1) =>
                   name1 -> [(name1, DocForDecl name2)] -> DocForDecl name2
lookupAnySubdoc n subdocs = case lookup n subdocs of
  Nothing -> noDocForDecl
  Just docs -> docs


-------------------------------------------------------------------------------
-- * Data & newtype declarations
-------------------------------------------------------------------------------


ppDataDecl :: [DocInstance DocName] ->
              [(DocName, DocForDecl DocName)] ->
              SrcSpan -> Documentation DocName -> TyClDecl DocName -> Bool ->
              LaTeX
ppDataDecl instances subdocs _loc doc dataDecl unicode

   =  declWithDoc (ppDataHeader dataDecl unicode <+> whereBit)
                  (if null body then Nothing else Just (vcat body))
   $$ instancesBit

  where
    cons      = td_cons (tcdTyDefn dataDecl)
    resTy     = (con_res . unLoc . head) cons

    body = catMaybes [constrBit, documentationToLaTeX doc]

    (whereBit, leaders)
      | null cons = (empty,[])
      | otherwise = case resTy of
        ResTyGADT _ -> (decltt (keyword "where"), repeat empty)
        _           -> (empty, (decltt (text "=") : repeat (decltt (text "|"))))

    constrBit
      | null cons = Nothing
      | otherwise = Just $
          text "\\haddockbeginconstrs" $$
          vcat (zipWith (ppSideBySideConstr subdocs unicode) leaders cons) $$
          text "\\end{tabulary}\\par"

    instancesBit = ppDocInstances unicode instances


-- ppConstrHdr is for (non-GADT) existentials constructors' syntax
ppConstrHdr :: HsExplicitFlag -> [Name] -> HsContext DocName -> Bool -> LaTeX
ppConstrHdr forall tvs ctxt unicode
 = (if null tvs then empty else ppForall)
   <+>
   (if null ctxt then empty else ppContextNoArrow ctxt unicode <+> darrow unicode <+> text " ")
  where
    ppForall = case forall of
      Explicit -> forallSymbol unicode <+> hsep (map ppName tvs) <+> text ". "
      Implicit -> empty


ppSideBySideConstr :: [(DocName, DocForDecl DocName)] -> Bool -> LaTeX
                   -> LConDecl DocName -> LaTeX
ppSideBySideConstr subdocs unicode leader (L _ con) =
  leader <->
  case con_res con of
  ResTyH98 -> case con_details con of

    PrefixCon args ->
      decltt (hsep ((header_ unicode <+> ppBinder occ) :
                 map (ppLParendType unicode) args))
      <-> rDoc mbDoc <+> nl

    RecCon fields ->
      (decltt (header_ unicode <+> ppBinder occ)
        <-> rDoc mbDoc <+> nl)
      $$
      doRecordFields fields

    InfixCon arg1 arg2 ->
      decltt (hsep [ header_ unicode <+> ppLParendType unicode arg1,
                 ppBinder occ,
                 ppLParendType unicode arg2 ])
      <-> rDoc mbDoc <+> nl

  ResTyGADT resTy -> case con_details con of
    -- prefix & infix could also use hsConDeclArgTys if it seemed to
    -- simplify the code.
    PrefixCon args -> doGADTCon args resTy
    cd@(RecCon fields) -> doGADTCon (hsConDeclArgTys cd) resTy <+> nl $$
                                     doRecordFields fields
    InfixCon arg1 arg2 -> doGADTCon [arg1, arg2] resTy

 where
    doRecordFields fields =
        vcat (map (ppSideBySideField subdocs unicode) fields)

    doGADTCon args resTy = decltt (ppBinder occ <+> dcolon unicode <+> hsep [
                               ppForAll forall ltvs (con_cxt con) unicode,
                               ppLType unicode (foldr mkFunTy resTy args) ]
                            ) <-> rDoc mbDoc


    header_ = ppConstrHdr forall tyVars context
    occ     = nameOccName . getName . unLoc . con_name $ con
    ltvs    = con_qvars con
    tyVars  = tyvarNames (con_qvars con)
    context = unLoc (con_cxt con)
    forall  = con_explicit con
    -- don't use "con_doc con", in case it's reconstructed from a .hi file,
    -- or also because we want Haddock to do the doc-parsing, not GHC.
    mbDoc = lookup (unLoc $ con_name con) subdocs >>= combineDocumentation . fst
    mkFunTy a b = noLoc (HsFunTy a b)


ppSideBySideField :: [(DocName, DocForDecl DocName)] -> Bool -> ConDeclField DocName ->  LaTeX
ppSideBySideField subdocs unicode (ConDeclField (L _ name) ltype _) =
  decltt (ppBinder (nameOccName . getName $ name)
    <+> dcolon unicode <+> ppLType unicode ltype) <-> rDoc mbDoc
  where
    -- don't use cd_fld_doc for same reason we don't use con_doc above
    mbDoc = lookup name subdocs >>= combineDocumentation . fst

-- {-
-- ppHsFullConstr :: HsConDecl -> LaTeX
-- ppHsFullConstr (HsConDecl _ nm tvs ctxt typeList doc) = 
--      declWithDoc False doc (
-- 	hsep ((ppHsConstrHdr tvs ctxt +++ 
-- 		ppHsBinder False nm) : map ppHsBangType typeList)
--       )
-- ppHsFullConstr (HsRecDecl _ nm tvs ctxt fields doc) =
--    td << vanillaTable << (
--      case doc of
--        Nothing -> aboves [hdr, fields_html]
--        Just _  -> aboves [hdr, constr_doc, fields_html]
--    )
-- 
--   where hdr = declBox (ppHsConstrHdr tvs ctxt +++ ppHsBinder False nm)
-- 
-- 	constr_doc	
-- 	  | isJust doc = docBox (docToLaTeX (fromJust doc))
-- 	  | otherwise  = LaTeX.emptyTable
-- 
-- 	fields_html = 
-- 	   td << 
-- 	      table ! [width "100%", cellpadding 0, cellspacing 8] << (
-- 		   aboves (map ppFullField (concat (map expandField fields)))
-- 		)
-- -}
-- 
-- ppShortField :: Bool -> Bool -> ConDeclField DocName -> LaTeX
-- ppShortField summary unicode (ConDeclField (L _ name) ltype _)
--   = tda [theclass "recfield"] << (
--       ppBinder summary (docNameOcc name)
--       <+> dcolon unicode <+> ppLType unicode ltype
--     )
-- 
-- {-
-- ppFullField :: HsFieldDecl -> LaTeX
-- ppFullField (HsFieldDecl [n] ty doc) 
--   = declWithDoc False doc (
-- 	ppHsBinder False n <+> dcolon <+> ppHsBangType ty
--     )
-- ppFullField _ = error "ppFullField"
-- 
-- expandField :: HsFieldDecl -> [HsFieldDecl]
-- expandField (HsFieldDecl ns ty doc) = [ HsFieldDecl [n] ty doc | n <- ns ]
-- -}


-- | Print the LHS of a data\/newtype declaration.
-- Currently doesn't handle 'data instance' decls or kind signatures
ppDataHeader :: TyClDecl DocName -> Bool -> LaTeX
ppDataHeader (TyDecl { tcdLName = L _ name, tcdTyVars = tyvars
                     , tcdTyDefn = TyData { td_ND = nd, td_ctxt = ctxt } }) unicode
  = -- newtype or data
    (case nd of { NewType -> keyword "newtype"; DataType -> keyword "data" }) <+>
    -- context
    ppLContext ctxt unicode <+>
    -- T a b c ..., or a :+: b
    ppAppDocNameNames False name (tyvarNames tyvars)
ppDataHeader _ _ = error "ppDataHeader: illegal argument"

--------------------------------------------------------------------------------
-- * Type applications
--------------------------------------------------------------------------------


-- | Print an application of a DocName and a list of HsTypes
ppAppNameTypes :: DocName -> [HsType DocName] -> Bool -> LaTeX
ppAppNameTypes n ts unicode = ppTypeApp n ts ppDocName (ppParendType unicode)


-- | Print an application of a DocName and a list of Names 
ppAppDocNameNames :: Bool -> DocName -> [Name] -> LaTeX
ppAppDocNameNames _summ n ns =
  ppTypeApp n ns (ppBinder . nameOccName . getName) ppSymName


-- | General printing of type applications
ppTypeApp :: DocName -> [a] -> (DocName -> LaTeX) -> (a -> LaTeX) -> LaTeX
ppTypeApp n (t1:t2:rest) ppDN ppT
  | operator, not . null $ rest = parens opApp <+> hsep (map ppT rest)
  | operator                    = opApp
  where
    operator = isNameSym . getName $ n
    opApp = ppT t1 <+> ppDN n <+> ppT t2

ppTypeApp n ts ppDN ppT = ppDN n <+> hsep (map ppT ts)


-------------------------------------------------------------------------------
-- * Contexts
-------------------------------------------------------------------------------


ppLContext, ppLContextNoArrow :: Located (HsContext DocName) -> Bool -> LaTeX
ppLContext        = ppContext        . unLoc
ppLContextNoArrow = ppContextNoArrow . unLoc


ppContextNoArrow :: HsContext DocName -> Bool -> LaTeX
ppContextNoArrow []  _ = empty
ppContextNoArrow cxt unicode = pp_hs_context (map unLoc cxt) unicode


ppContextNoLocs :: [HsType DocName] -> Bool -> LaTeX
ppContextNoLocs []  _ = empty
ppContextNoLocs cxt unicode = pp_hs_context cxt unicode <+> darrow unicode


ppContext :: HsContext DocName -> Bool -> LaTeX
ppContext cxt unicode = ppContextNoLocs (map unLoc cxt) unicode


pp_hs_context :: [HsType DocName] -> Bool -> LaTeX
pp_hs_context []  _       = empty
pp_hs_context [p] unicode = ppType unicode p
pp_hs_context cxt unicode = parenList (map (ppType unicode) cxt)


-------------------------------------------------------------------------------
-- * Types and contexts
-------------------------------------------------------------------------------


ppBang :: HsBang -> LaTeX
ppBang HsNoBang = empty
ppBang _        = char '!' -- Unpacked args is an implementation detail,


tupleParens :: HsTupleSort -> [LaTeX] -> LaTeX
tupleParens HsUnboxedTuple = ubxParenList
tupleParens _              = parenList


-------------------------------------------------------------------------------
-- * Rendering of HsType
--
-- Stolen from Html and tweaked for LaTeX generation
-------------------------------------------------------------------------------


pREC_TOP, pREC_FUN, pREC_OP, pREC_CON :: Int

pREC_TOP = (0 :: Int)   -- type in ParseIface.y in GHC
pREC_FUN = (1 :: Int)   -- btype in ParseIface.y in GHC
                        -- Used for LH arg of (->)
pREC_OP  = (2 :: Int)   -- Used for arg of any infix operator
                        -- (we don't keep their fixities around)
pREC_CON = (3 :: Int)   -- Used for arg of type applicn:
                        -- always parenthesise unless atomic

maybeParen :: Int           -- Precedence of context
           -> Int           -- Precedence of top-level operator
           -> LaTeX -> LaTeX  -- Wrap in parens if (ctxt >= op)
maybeParen ctxt_prec op_prec p | ctxt_prec >= op_prec = parens p
                               | otherwise            = p


ppLType, ppLParendType, ppLFunLhType :: Bool -> Located (HsType DocName) -> LaTeX
ppLType       unicode y = ppType unicode (unLoc y)
ppLParendType unicode y = ppParendType unicode (unLoc y)
ppLFunLhType  unicode y = ppFunLhType unicode (unLoc y)


ppType, ppParendType, ppFunLhType :: Bool -> HsType DocName -> LaTeX
ppType       unicode ty = ppr_mono_ty pREC_TOP ty unicode
ppParendType unicode ty = ppr_mono_ty pREC_CON ty unicode
ppFunLhType  unicode ty = ppr_mono_ty pREC_FUN ty unicode

ppLKind :: Bool -> LHsKind DocName -> LaTeX
ppLKind unicode y = ppKind unicode (unLoc y)

ppKind :: Bool -> HsKind DocName -> LaTeX
ppKind unicode ki = ppr_mono_ty pREC_TOP ki unicode


-- Drop top-level for-all type variables in user style
-- since they are implicit in Haskell

ppForAll :: HsExplicitFlag -> LHsTyVarBndrs DocName
         -> Located (HsContext DocName) -> Bool -> LaTeX
ppForAll expl tvs cxt unicode
  | show_forall = forall_part <+> ppLContext cxt unicode
  | otherwise   = ppLContext cxt unicode
  where
    show_forall = not (null (hsQTvBndrs tvs)) && is_explicit
    is_explicit = case expl of {Explicit -> True; Implicit -> False}
    forall_part = hsep (forallSymbol unicode : ppTyVars tvs) <> dot


ppr_mono_lty :: Int -> LHsType DocName -> Bool -> LaTeX
ppr_mono_lty ctxt_prec ty unicode = ppr_mono_ty ctxt_prec (unLoc ty) unicode


ppr_mono_ty :: Int -> HsType DocName -> Bool -> LaTeX
ppr_mono_ty ctxt_prec (HsForAllTy expl tvs ctxt ty) unicode
  = maybeParen ctxt_prec pREC_FUN $
    hsep [ppForAll expl tvs ctxt unicode, ppr_mono_lty pREC_TOP ty unicode]

ppr_mono_ty _         (HsBangTy b ty)     u = ppBang b <> ppLParendType u ty
ppr_mono_ty _         (HsTyVar name)      _ = ppDocName name
ppr_mono_ty ctxt_prec (HsFunTy ty1 ty2)   u = ppr_fun_ty ctxt_prec ty1 ty2 u
ppr_mono_ty _         (HsTupleTy con tys) u = tupleParens con (map (ppLType u) tys)
ppr_mono_ty _         (HsKindSig ty kind) u = parens (ppr_mono_lty pREC_TOP ty u <+> dcolon u <+> ppLKind u kind)
ppr_mono_ty _         (HsListTy ty)       u = brackets (ppr_mono_lty pREC_TOP ty u)
ppr_mono_ty _         (HsPArrTy ty)       u = pabrackets (ppr_mono_lty pREC_TOP ty u)
ppr_mono_ty _         (HsIParamTy n ty)   u = brackets (ppIPName n <+> dcolon u <+> ppr_mono_lty pREC_TOP ty u)
ppr_mono_ty _         (HsSpliceTy {})     _ = error "ppr_mono_ty HsSpliceTy"
ppr_mono_ty _         (HsQuasiQuoteTy {}) _ = error "ppr_mono_ty HsQuasiQuoteTy"
ppr_mono_ty _         (HsRecTy {})        _ = error "ppr_mono_ty HsRecTy"
ppr_mono_ty _         (HsCoreTy {})       _ = error "ppr_mono_ty HsCoreTy"
ppr_mono_ty _         (HsExplicitListTy _ tys) u = Pretty.quote $ brackets $ hsep $ punctuate comma $ map (ppLType u) tys
ppr_mono_ty _         (HsExplicitTupleTy _ tys) u = Pretty.quote $ parenList $ map (ppLType u) tys
ppr_mono_ty _         (HsWrapTy {})       _ = error "ppr_mono_ty HsWrapTy"

ppr_mono_ty ctxt_prec (HsEqTy ty1 ty2) unicode
  = maybeParen ctxt_prec pREC_OP $
    ppr_mono_lty pREC_OP ty1 unicode <+> char '~' <+> ppr_mono_lty pREC_OP ty2 unicode

ppr_mono_ty ctxt_prec (HsAppTy fun_ty arg_ty) unicode
  = maybeParen ctxt_prec pREC_CON $
    hsep [ppr_mono_lty pREC_FUN fun_ty unicode, ppr_mono_lty pREC_CON arg_ty unicode]

ppr_mono_ty ctxt_prec (HsOpTy ty1 (_, op) ty2) unicode
  = maybeParen ctxt_prec pREC_FUN $
    ppr_mono_lty pREC_OP ty1 unicode <+> ppr_op <+> ppr_mono_lty pREC_OP ty2 unicode
  where
    ppr_op = if not (isSymOcc occName) then char '`' <> ppLDocName op <> char '`' else ppLDocName op
    occName = nameOccName . getName . unLoc $ op

ppr_mono_ty ctxt_prec (HsParTy ty) unicode
--  = parens (ppr_mono_lty pREC_TOP ty)
  = ppr_mono_lty ctxt_prec ty unicode

ppr_mono_ty ctxt_prec (HsDocTy ty _) unicode
  = ppr_mono_lty ctxt_prec ty unicode

ppr_mono_ty _ (HsTyLit t) u = ppr_tylit t u


ppr_tylit :: HsTyLit -> Bool -> LaTeX
ppr_tylit (HsNumTy n) _ = integer n
ppr_tylit (HsStrTy s) _ = text (show s)
  -- XXX: Ok in verbatim, but not otherwise
  -- XXX: Do something with Unicode parameter?


ppr_fun_ty :: Int -> LHsType DocName -> LHsType DocName -> Bool -> LaTeX
ppr_fun_ty ctxt_prec ty1 ty2 unicode
  = let p1 = ppr_mono_lty pREC_FUN ty1 unicode
        p2 = ppr_mono_lty pREC_TOP ty2 unicode
    in
    maybeParen ctxt_prec pREC_FUN $
    sep [p1, arrow unicode <+> p2]


-------------------------------------------------------------------------------
-- * Names
-------------------------------------------------------------------------------


ppBinder :: OccName -> LaTeX
ppBinder n
  | isVarSym n = parens $ ppOccName n
  | otherwise  = ppOccName n


ppSymName :: Name -> LaTeX
ppSymName name
  | isNameSym name = parens $ ppName name
  | otherwise = ppName name


ppVerbOccName :: OccName -> LaTeX
ppVerbOccName = text . latexFilter . occNameString

ppIPName :: HsIPName -> LaTeX
ppIPName ip = text $ unpackFS $ hsIPNameFS ip

ppOccName :: OccName -> LaTeX
ppOccName = text . occNameString


ppVerbDocName :: DocName -> LaTeX
ppVerbDocName = ppVerbOccName . nameOccName . getName


ppVerbRdrName :: RdrName -> LaTeX
ppVerbRdrName = ppVerbOccName . rdrNameOcc


ppDocName :: DocName -> LaTeX
ppDocName = ppOccName . nameOccName . getName


ppLDocName :: Located DocName -> LaTeX
ppLDocName (L _ d) = ppDocName d


ppDocBinder :: DocName -> LaTeX
ppDocBinder = ppBinder . nameOccName . getName


ppName :: Name -> LaTeX
ppName = ppOccName . nameOccName


latexFilter :: String -> String
latexFilter = foldr latexMunge ""


latexMonoFilter :: String -> String
latexMonoFilter = foldr latexMonoMunge ""


latexMunge :: Char -> String -> String
latexMunge '#'  s = "{\\char '43}" ++ s
latexMunge '$'  s = "{\\char '44}" ++ s
latexMunge '%'  s = "{\\char '45}" ++ s
latexMunge '&'  s = "{\\char '46}" ++ s
latexMunge '~'  s = "{\\char '176}" ++ s
latexMunge '_'  s = "{\\char '137}" ++ s
latexMunge '^'  s = "{\\char '136}" ++ s
latexMunge '\\' s = "{\\char '134}" ++ s
latexMunge '{'  s = "{\\char '173}" ++ s
latexMunge '}'  s = "{\\char '175}" ++ s
latexMunge '['  s = "{\\char 91}" ++ s
latexMunge ']'  s = "{\\char 93}" ++ s
latexMunge c    s = c : s


latexMonoMunge :: Char -> String -> String
latexMonoMunge ' ' s = '\\' : ' ' : s
latexMonoMunge '\n' s = '\\' : '\\' : s
latexMonoMunge c   s = latexMunge c s


-------------------------------------------------------------------------------
-- * Doc Markup
-------------------------------------------------------------------------------


parLatexMarkup :: (a -> LaTeX) -> DocMarkup a (StringContext -> LaTeX)
parLatexMarkup ppId = Markup {
  markupParagraph            = \p v -> p v <> text "\\par" $$ text "",
  markupEmpty                = \_ -> empty,
  markupString               = \s v -> text (fixString v s),
  markupAppend               = \l r v -> l v <> r v,
  markupIdentifier           = markupId ppId,
  markupIdentifierUnchecked  = markupId (ppVerbOccName . snd),
  markupModule               = \m _ -> let (mdl,_ref) = break (=='#') m in tt (text mdl),
  markupWarning              = \p v -> emph (p v),
  markupEmphasis             = \p v -> emph (p v),
  markupMonospaced           = \p _ -> tt (p Mono),
  markupUnorderedList        = \p v -> itemizedList (map ($v) p) $$ text "",
  markupPic                  = \path _ -> parens (text "image: " <> text path),
  markupOrderedList          = \p v -> enumeratedList (map ($v) p) $$ text "",
  markupDefList              = \l v -> descriptionList (map (\(a,b) -> (a v, b v)) l),
  markupCodeBlock            = \p _ -> quote (verb (p Verb)) $$ text "",
  markupURL                  = \u _ -> text "\\url" <> braces (text u),
  markupAName                = \_ _ -> empty,
  markupExample              = \e _ -> quote $ verb $ text $ unlines $ map exampleToString e
  }
  where
    fixString Plain s = latexFilter s
    fixString Verb  s = s
    fixString Mono  s = latexMonoFilter s

    markupId ppId_ id v =
      case v of
        Verb  -> theid
        Mono  -> theid
        Plain -> text "\\haddockid" <> braces theid
      where theid = ppId_ id


latexMarkup :: DocMarkup DocName (StringContext -> LaTeX)
latexMarkup = parLatexMarkup ppVerbDocName


rdrLatexMarkup :: DocMarkup RdrName (StringContext -> LaTeX)
rdrLatexMarkup = parLatexMarkup ppVerbRdrName


docToLaTeX :: Doc DocName -> LaTeX
docToLaTeX doc = markup latexMarkup doc Plain


documentationToLaTeX :: Documentation DocName -> Maybe LaTeX
documentationToLaTeX = fmap docToLaTeX . combineDocumentation


rdrDocToLaTeX :: Doc RdrName -> LaTeX
rdrDocToLaTeX doc = markup rdrLatexMarkup doc Plain


data StringContext = Plain | Verb | Mono


latexStripTrailingWhitespace :: Doc a -> Doc a
latexStripTrailingWhitespace (DocString s)
  | null s'   = DocEmpty
  | otherwise = DocString s
  where s' = reverse (dropWhile isSpace (reverse s))
latexStripTrailingWhitespace (DocAppend l r)
  | DocEmpty <- r' = latexStripTrailingWhitespace l
  | otherwise      = DocAppend l r'
  where
    r' = latexStripTrailingWhitespace r
latexStripTrailingWhitespace (DocParagraph p) =
  latexStripTrailingWhitespace p
latexStripTrailingWhitespace other = other


-------------------------------------------------------------------------------
-- * LaTeX utils
-------------------------------------------------------------------------------


itemizedList :: [LaTeX] -> LaTeX
itemizedList items =
  text "\\begin{itemize}" $$
  vcat (map (text "\\item" $$) items) $$
  text "\\end{itemize}"


enumeratedList :: [LaTeX] -> LaTeX
enumeratedList items =
  text "\\begin{enumerate}" $$
  vcat (map (text "\\item " $$) items) $$
  text "\\end{enumerate}"


descriptionList :: [(LaTeX,LaTeX)] -> LaTeX
descriptionList items =
  text "\\begin{description}" $$
  vcat (map (\(a,b) -> text "\\item" <> brackets a <+> b) items) $$
  text "\\end{description}"


tt :: LaTeX -> LaTeX
tt ltx = text "\\haddocktt" <> braces ltx


decltt :: LaTeX -> LaTeX
decltt ltx = text "\\haddockdecltt" <> braces ltx


emph :: LaTeX -> LaTeX
emph ltx = text "\\emph" <> braces ltx


verb :: LaTeX -> LaTeX
verb doc = text "{\\haddockverb\\begin{verbatim}" $$ doc <> text "\\end{verbatim}}"
   -- NB. swallow a trailing \n in the verbatim text by appending the
   -- \end{verbatim} directly, otherwise we get spurious blank lines at the
   -- end of code blocks.


quote :: LaTeX -> LaTeX
quote doc = text "\\begin{quote}" $$ doc $$ text "\\end{quote}"


dcolon, arrow, darrow, forallSymbol :: Bool -> LaTeX
dcolon unicode = text (if unicode then "∷" else "::")
arrow  unicode = text (if unicode then "→" else "->")
darrow unicode = text (if unicode then "⇒" else "=>")
forallSymbol unicode = text (if unicode then "∀" else "forall")


dot :: LaTeX
dot = char '.'


parenList :: [LaTeX] -> LaTeX
parenList = parens . hsep . punctuate comma


ubxParenList :: [LaTeX] -> LaTeX
ubxParenList = ubxparens . hsep . punctuate comma


ubxparens :: LaTeX -> LaTeX
ubxparens h = text "(#" <> h <> text "#)"


pabrackets :: LaTeX -> LaTeX
pabrackets h = text "[:" <> h <> text ":]"


nl :: LaTeX
nl = text "\\\\"


keyword :: String -> LaTeX
keyword = text


infixr 4 <->  -- combining table cells
(<->) :: LaTeX -> LaTeX -> LaTeX
a <-> b = a <+> char '&' <+> b<|MERGE_RESOLUTION|>--- conflicted
+++ resolved
@@ -273,33 +273,18 @@
        -> [(DocName, DocForDecl DocName)]
        -> LaTeX
 
-<<<<<<< HEAD
-ppDecl (L loc decl) (mbDoc, fnArgsDoc) instances subdocs = case decl of
-  TyClD d@(TyFamily {})          -> ppTyFam False loc mbDoc d unicode
+ppDecl (L loc decl) (doc, fnArgsDoc) instances subdocs = case decl of
+  TyClD d@(TyFamily {})          -> ppTyFam False loc doc d unicode
   TyClD d@(TyDecl{ tcdTyDefn = defn })   
-      | isHsDataDefn defn        -> ppDataDecl instances subdocs loc mbDoc d unicode
-      | otherwise                -> ppTySyn loc (mbDoc, fnArgsDoc) d unicode
---    | Just _  <- tcdTyPats d     -> ppDataInst loc mbDoc d
+      | isHsDataDefn defn        -> ppDataDecl instances subdocs loc doc d unicode
+      | otherwise                -> ppTySyn loc (doc, fnArgsDoc) d unicode
 -- Family instances happen via FamInst now
 --  TyClD d@(TySynonym {})         
---    | Just _  <- tcdTyPats d    -> ppTyInst False loc mbDoc d unicode
+--    | Just _  <- tcdTyPats d    -> ppTyInst False loc doc d unicode
 -- Family instances happen via FamInst now
-  TyClD d@(ClassDecl {})         -> ppClassDecl instances loc mbDoc subdocs d unicode
-  SigD (TypeSig lnames (L _ t))  -> ppFunSig loc (mbDoc, fnArgsDoc) (map unLoc lnames) t unicode
-  ForD d                         -> ppFor loc (mbDoc, fnArgsDoc) d unicode
-=======
-ppDecl (L loc decl) (doc, fnArgsDoc) instances subdocs = case decl of
-  TyClD d@(TyFamily {})          -> ppTyFam False loc doc d unicode
-  TyClD d@(TyData {})
-    | Nothing <- tcdTyPats d     -> ppDataDecl instances subdocs loc doc d unicode
-    | Just _  <- tcdTyPats d     -> ppDataInst loc doc d
-  TyClD d@(TySynonym {})
-    | Nothing <- tcdTyPats d     -> ppTySyn loc (doc, fnArgsDoc) d unicode
-    | Just _  <- tcdTyPats d     -> ppTyInst False loc doc d unicode
   TyClD d@(ClassDecl {})         -> ppClassDecl instances loc doc subdocs d unicode
   SigD (TypeSig lnames (L _ t))  -> ppFunSig loc (doc, fnArgsDoc) (map unLoc lnames) t unicode
   ForD d                         -> ppFor loc (doc, fnArgsDoc) d unicode
->>>>>>> 2a931d32
   InstD _                        -> empty
   _                              -> error "declaration not supported by ppDecl"
   where
@@ -312,20 +297,6 @@
   error "type family declarations are currently not supported by --latex"
 
 
-<<<<<<< HEAD
-=======
-ppDataInst :: a
-ppDataInst =
-  error "data instance declarations are currently not supported by --latex"
-
-
-ppTyInst :: Bool -> SrcSpan -> Documentation DocName ->
-            TyClDecl DocName -> Bool -> LaTeX
-ppTyInst _ _ _ _ _ =
-  error "type instance declarations are currently not supported by --latex"
-
-
->>>>>>> 2a931d32
 ppFor :: SrcSpan -> DocForDecl DocName -> ForeignDecl DocName -> Bool -> LaTeX
 ppFor _ _ _ _ =
   error "foreign declarations are currently not supported by --latex"
@@ -488,14 +459,9 @@
 ppClassDecl :: [DocInstance DocName] -> SrcSpan
             -> Documentation DocName -> [(DocName, DocForDecl DocName)]
             -> TyClDecl DocName -> Bool -> LaTeX
-<<<<<<< HEAD
-ppClassDecl instances loc mbDoc subdocs
+ppClassDecl instances loc doc subdocs
   (ClassDecl { tcdCtxt = lctxt, tcdLName = lname, tcdTyVars = ltyvars, tcdFDs = lfds 
              , tcdSigs = lsigs, tcdATs = ats, tcdATDefs = at_defs }) unicode
-=======
-ppClassDecl instances loc doc subdocs
-  (ClassDecl lctxt lname ltyvars lfds lsigs _ ats at_defs _) unicode
->>>>>>> 2a931d32
   = declWithDoc classheader (if null body then Nothing else Just (vcat body)) $$
     instancesBit
   where
