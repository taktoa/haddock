--- conflicted
+++ resolved
@@ -91,15 +91,15 @@
 synifyATDefault tc = noLoc (synifyAxiom ax)
   where Just ax = tyConFamilyCoercion_maybe tc
 
-<<<<<<< HEAD
 synifyAxBranch :: TyCon -> CoAxBranch -> TyFamInstEqn Name
-synifyAxBranch tc (CoAxBranch { cab_tvs = tvs, cab_lhs = args, cab_rhs = rhs })
-  = let name   = synifyName tc
-        typats = map (synifyType WithinType) args
-        hs_rhs = synifyType WithinType rhs
+synifyAxBranch tc (CoAxBranch { cab_tvs = tkvs, cab_lhs = args, cab_rhs = rhs })
+  = let name       = synifyName tc
+        typats     = map (synifyType WithinType) args
+        hs_rhs     = synifyType WithinType rhs
+        (kvs, tvs) = partition isKindVar tkvs
     in TyFamInstEqn { tfie_tycon = name
                     , tfie_pats  = HsWB { hswb_cts = typats
-                                        , hswb_kvs = []
+                                        , hswb_kvs = map tyVarName kvs
                                         , hswb_tvs = map tyVarName tvs }
                     , tfie_rhs   = hs_rhs }
 
@@ -109,22 +109,6 @@
     in TyFamInstDecl { tfid_eqns  = eqns
                      , tfid_group = (brListLength branches /= 1)
                      , tfid_fvs   = placeHolderNames }
-=======
-synifyAxiom :: CoAxiom -> FamInstDecl Name
-synifyAxiom (CoAxiom { co_ax_tvs = tkvs, co_ax_lhs = lhs, co_ax_rhs = rhs })
-  | Just (tc, args) <- tcSplitTyConApp_maybe lhs
-  = let name      = synifyName tc
-        typats    = map (synifyType WithinType) args
-        hs_rhs_ty = synifyType WithinType rhs
-        (kvs, tvs) = partition isKindVar tkvs
-    in FamInstDecl { fid_tycon = name 
-                   , fid_pats = HsWB { hswb_cts = typats
-                                     , hswb_kvs = map tyVarName kvs
-                                     , hswb_tvs = map tyVarName tvs }
-                   , fid_defn = TySynonym hs_rhs_ty, fid_fvs = placeHolderNames }
-  | otherwise
-  = error "synifyAxiom" 
->>>>>>> a6ab9666
 
 synifyTyCon :: TyCon -> TyClDecl Name
 synifyTyCon tc
