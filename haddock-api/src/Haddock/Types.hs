{-# LANGUAGE CPP #-}
{-# LANGUAGE DeriveDataTypeable, DeriveFunctor, DeriveFoldable, DeriveTraversable, StandaloneDeriving #-}
{-# LANGUAGE TypeFamilies, RecordWildCards #-}
{-# OPTIONS_GHC -fno-warn-orphans #-}
-----------------------------------------------------------------------------
-- |
-- Module      :  Haddock.Types
-- Copyright   :  (c) Simon Marlow      2003-2006,
--                    David Waern       2006-2009,
--                    Mateusz Kowalczyk 2013
-- License     :  BSD-like
--
-- Maintainer  :  haddock@projects.haskellorg
-- Stability   :  experimental
-- Portability :  portable
--
-- Types that are commonly used through-out Haddock. Some of the most
-- important types are defined here, like 'Interface' and 'DocName'.
-----------------------------------------------------------------------------
module Haddock.Types (
  module Haddock.Types
  , HsDocString, LHsDocString
  , Fixity(..)
  , module Documentation.Haddock.Types
 ) where

import Control.Exception
import Control.Arrow hiding ((<+>))
import Control.DeepSeq
import Data.Typeable
import Data.Map (Map)
import Data.Data (Data)
import qualified Data.Map as Map
import Documentation.Haddock.Types
import BasicTypes (Fixity(..))

import GHC hiding (NoLink)
import DynFlags (Language)
import qualified GHC.LanguageExtensions as LangExt
import Coercion
import NameSet
import OccName
import Outputable
import Control.Applicative (Applicative(..))
import Control.Monad (ap)

import Haddock.Backends.Hyperlinker.Types

-----------------------------------------------------------------------------
-- * Convenient synonyms
-----------------------------------------------------------------------------


type IfaceMap      = Map Module Interface
type InstIfaceMap  = Map Module InstalledInterface  -- TODO: rename
type DocMap a      = Map Name (MDoc a)
type ArgMap a      = Map Name (Map Int (MDoc a))
type SubMap        = Map Name [Name]
type DeclMap       = Map Name [LHsDecl Name]
type InstMap       = Map SrcSpan Name
type FixMap        = Map Name Fixity
type DocPaths      = (FilePath, Maybe FilePath) -- paths to HTML and sources


-----------------------------------------------------------------------------
-- * Interface
-----------------------------------------------------------------------------


-- | 'Interface' holds all information used to render a single Haddock page.
-- It represents the /interface/ of a module. The core business of Haddock
-- lies in creating this structure. Note that the record contains some fields
-- that are only used to create the final record, and that are not used by the
-- backends.
data Interface = Interface
  {
    -- | The module behind this interface.
    ifaceMod             :: !Module

    -- | Original file name of the module.
  , ifaceOrigFilename    :: !FilePath

    -- | Textual information about the module.
  , ifaceInfo            :: !(HaddockModInfo Name)

    -- | Documentation header.
  , ifaceDoc             :: !(Documentation Name)

    -- | Documentation header with cross-reference information.
  , ifaceRnDoc           :: !(Documentation DocName)

    -- | Haddock options for this module (prune, ignore-exports, etc).
  , ifaceOptions         :: ![DocOption]

    -- | Declarations originating from the module. Excludes declarations without
    -- names (instances and stand-alone documentation comments). Includes
    -- names of subordinate declarations mapped to their parent declarations.
  , ifaceDeclMap         :: !(Map Name [LHsDecl Name])

    -- | Documentation of declarations originating from the module (including
    -- subordinates).
  , ifaceDocMap          :: !(DocMap Name)
  , ifaceArgMap          :: !(ArgMap Name)

    -- | Documentation of declarations originating from the module (including
    -- subordinates).
  , ifaceRnDocMap        :: !(DocMap DocName)
  , ifaceRnArgMap        :: !(ArgMap DocName)

  , ifaceSubMap          :: !(Map Name [Name])
  , ifaceFixMap          :: !(Map Name Fixity)

  , ifaceExportItems     :: ![ExportItem Name]
  , ifaceRnExportItems   :: ![ExportItem DocName]

    -- | All names exported by the module.
  , ifaceExports         :: ![Name]

    -- | All \"visible\" names exported by the module.
    -- A visible name is a name that will show up in the documentation of the
    -- module.
  , ifaceVisibleExports  :: ![Name]

    -- | Aliases of module imports as in @import A.B.C as C@.
  , ifaceModuleAliases   :: !AliasMap

    -- | Instances exported by the module.
  , ifaceInstances       :: ![ClsInst]
  , ifaceFamInstances    :: ![FamInst]

    -- | Orphan instances
  , ifaceOrphanInstances :: ![DocInstance Name]
  , ifaceRnOrphanInstances :: ![DocInstance DocName]

    -- | The number of haddockable and haddocked items in the module, as a
    -- tuple. Haddockable items are the exports and the module itself.
  , ifaceHaddockCoverage :: !(Int, Int)

    -- | Warnings for things defined in this module.
  , ifaceWarningMap :: !WarningMap

    -- | Tokenized source code of module (avaliable if Haddock is invoked with
    -- source generation flag).
  , ifaceTokenizedSrc :: !(Maybe [RichToken])
  }

type WarningMap = Map Name (Doc Name)


-- | A subset of the fields of 'Interface' that we store in the interface
-- files.
data InstalledInterface = InstalledInterface
  {
    -- | The module represented by this interface.
    instMod            :: Module

    -- | Textual information about the module.
  , instInfo           :: HaddockModInfo Name

    -- | Documentation of declarations originating from the module (including
    -- subordinates).
  , instDocMap         :: DocMap Name

  , instArgMap         :: ArgMap Name

    -- | All names exported by this module.
  , instExports        :: [Name]

    -- | All \"visible\" names exported by the module.
    -- A visible name is a name that will show up in the documentation of the
    -- module.
  , instVisibleExports :: [Name]

    -- | Haddock options for this module (prune, ignore-exports, etc).
  , instOptions        :: [DocOption]

  , instSubMap         :: Map Name [Name]
  , instFixMap         :: Map Name Fixity
  }


-- | Convert an 'Interface' to an 'InstalledInterface'
toInstalledIface :: Interface -> InstalledInterface
toInstalledIface interface = InstalledInterface
  { instMod            = ifaceMod            interface
  , instInfo           = ifaceInfo           interface
  , instDocMap         = ifaceDocMap         interface
  , instArgMap         = ifaceArgMap         interface
  , instExports        = ifaceExports        interface
  , instVisibleExports = ifaceVisibleExports interface
  , instOptions        = ifaceOptions        interface
  , instSubMap         = ifaceSubMap         interface
  , instFixMap         = ifaceFixMap         interface
  }


-----------------------------------------------------------------------------
-- * Export items & declarations
-----------------------------------------------------------------------------


data ExportItem name

  -- | An exported declaration.
  = ExportDecl
      {
        -- | A declaration.
        expItemDecl :: !(LHsDecl name)

        -- | Maybe a doc comment, and possibly docs for arguments (if this
        -- decl is a function or type-synonym).
      , expItemMbDoc :: !(DocForDecl name)

        -- | Subordinate names, possibly with documentation.
      , expItemSubDocs :: ![(name, DocForDecl name)]

        -- | Instances relevant to this declaration, possibly with
        -- documentation.
      , expItemInstances :: ![DocInstance name]

        -- | Fixity decls relevant to this declaration (including subordinates).
      , expItemFixities :: ![(name, Fixity)]

        -- | Whether the ExportItem is from a TH splice or not, for generating
        -- the appropriate type of Source link.
      , expItemSpliced :: !Bool
      }

  -- | An exported entity for which we have no documentation (perhaps because it
  -- resides in another package).
  | ExportNoDecl
      { expItemName :: !name

        -- | Subordinate names.
      , expItemSubs :: ![name]
      }

  -- | A section heading.
  | ExportGroup
      {
        -- | Section level (1, 2, 3, ...).
        expItemSectionLevel :: !Int

        -- | Section id (for hyperlinks).
      , expItemSectionId :: !String

        -- | Section heading text.
      , expItemSectionText :: !(Doc name)
      }

  -- | Some documentation.
  | ExportDoc !(MDoc name)

  -- | A cross-reference to another module.
  | ExportModule !Module

data Documentation name = Documentation
  { documentationDoc :: Maybe (MDoc name)
  , documentationWarning :: !(Maybe (Doc name))
  } deriving Functor


-- | Arguments and result are indexed by Int, zero-based from the left,
-- because that's the easiest to use when recursing over types.
type FnArgsDoc name = Map Int (MDoc name)
type DocForDecl name = (Documentation name, FnArgsDoc name)


noDocForDecl :: DocForDecl name
noDocForDecl = (Documentation Nothing Nothing, Map.empty)


-----------------------------------------------------------------------------
-- * Cross-referencing
-----------------------------------------------------------------------------


-- | Type of environment used to cross-reference identifiers in the syntax.
type LinkEnv = Map Name Module

-- | Extends 'Name' with cross-reference information.
data DocName
  = Documented Name Module
     -- ^ This thing is part of the (existing or resulting)
     -- documentation. The 'Module' is the preferred place
     -- in the documentation to refer to.
  | Undocumented Name
     -- ^ This thing is not part of the (existing or resulting)
     -- documentation, as far as Haddock knows.
  deriving (Eq, Data)

type instance PostRn DocName NameSet  = PlaceHolder
type instance PostRn DocName Fixity   = PlaceHolder
type instance PostRn DocName Bool     = PlaceHolder
type instance PostRn DocName [Name]   = PlaceHolder

type instance PostTc DocName Kind     = PlaceHolder
type instance PostTc DocName Type     = PlaceHolder
type instance PostTc DocName Coercion = PlaceHolder

instance NamedThing DocName where
  getName (Documented name _) = name
  getName (Undocumented name) = name

-- | Useful for debugging
instance Outputable DocName where
  ppr = ppr . getName

instance OutputableBndr DocName where
  pprBndr _ = ppr . getName
  pprPrefixOcc = pprPrefixOcc . getName
  pprInfixOcc = pprInfixOcc . getName

class NamedThing name => SetName name where

    setName :: Name -> name -> name


instance SetName Name where

    setName name' _ = name'


instance SetName DocName where

    setName name' (Documented _ mdl) = Documented name' mdl
    setName name' (Undocumented _) = Undocumented name'



-----------------------------------------------------------------------------
-- * Instances
-----------------------------------------------------------------------------

-- | The three types of instances
data InstType name
  = ClassInst
      { clsiCtx :: [HsType name]
      , clsiTyVars :: LHsQTyVars name
      , clsiSigs :: [Sig name]
      , clsiAssocTys :: [PseudoFamilyDecl name]
      }
  | TypeInst  (Maybe (HsType name)) -- ^ Body (right-hand side)
  | DataInst (TyClDecl name)        -- ^ Data constructors

instance OutputableBndr a => Outputable (InstType a) where
  ppr (ClassInst { .. }) = text "ClassInst"
      <+> ppr clsiCtx
      <+> ppr clsiTyVars
      <+> ppr clsiSigs
  ppr (TypeInst  a) = text "TypeInst"  <+> ppr a
  ppr (DataInst  a) = text "DataInst"  <+> ppr a


-- | Almost the same as 'FamilyDecl' except for type binders.
--
-- In order to perform type specialization for class instances, we need to
-- substitute class variables to appropriate type. However, type variables in
-- associated type are specified using 'LHsTyVarBndrs' instead of 'HsType'.
-- This makes type substitution impossible and to overcome this issue,
-- 'PseudoFamilyDecl' type is introduced.
data PseudoFamilyDecl name = PseudoFamilyDecl
    { pfdInfo :: FamilyInfo name
    , pfdLName :: Located name
    , pfdTyVars :: [LHsType name]
    , pfdKindSig :: LFamilyResultSig name
    }


mkPseudoFamilyDecl :: FamilyDecl name -> PseudoFamilyDecl name
mkPseudoFamilyDecl (FamilyDecl { .. }) = PseudoFamilyDecl
    { pfdInfo = fdInfo
    , pfdLName = fdLName
    , pfdTyVars = [ L loc (mkType bndr) | L loc bndr <- hsq_explicit fdTyVars ]
    , pfdKindSig = fdResultSig
    }
  where
    mkType (KindedTyVar (L loc name) lkind) =
        HsKindSig tvar lkind
      where
        tvar = L loc (HsTyVar (L loc name))
    mkType (UserTyVar name) = HsTyVar name


-- | An instance head that may have documentation and a source location.
type DocInstance name = (InstHead name, Maybe (MDoc name), Located name)

-- | The head of an instance. Consists of a class name, a list of kind
-- parameters, a list of type parameters and an instance type
data InstHead name = InstHead
    { ihdClsName :: name
    , ihdKinds :: [HsType name]
    , ihdTypes :: [HsType name]
    , ihdInstType :: InstType name
    }


-- | An instance origin information.
--
-- This is used primarily in HTML backend to generate unique instance
-- identifiers (for expandable sections).
data InstOrigin name
    = OriginClass name
    | OriginData name
    | OriginFamily name


instance NamedThing name => NamedThing (InstOrigin name) where

    getName (OriginClass name) = getName name
    getName (OriginData name) = getName name
    getName (OriginFamily name) = getName name


-----------------------------------------------------------------------------
-- * Documentation comments
-----------------------------------------------------------------------------


type LDoc id = Located (Doc id)

type Doc id = DocH (ModuleName, OccName) id
type MDoc id = MetaDoc (ModuleName, OccName) id

instance (NFData a, NFData mod)
         => NFData (DocH mod a) where
  rnf doc = case doc of
    DocEmpty                  -> ()
    DocAppend a b             -> a `deepseq` b `deepseq` ()
    DocString a               -> a `deepseq` ()
    DocParagraph a            -> a `deepseq` ()
    DocIdentifier a           -> a `deepseq` ()
    DocIdentifierUnchecked a  -> a `deepseq` ()
    DocModule a               -> a `deepseq` ()
    DocWarning a              -> a `deepseq` ()
    DocEmphasis a             -> a `deepseq` ()
    DocBold a                 -> a `deepseq` ()
    DocMonospaced a           -> a `deepseq` ()
    DocUnorderedList a        -> a `deepseq` ()
    DocOrderedList a          -> a `deepseq` ()
    DocDefList a              -> a `deepseq` ()
    DocCodeBlock a            -> a `deepseq` ()
    DocHyperlink a            -> a `deepseq` ()
    DocPic a                  -> a `deepseq` ()
    DocMathInline a           -> a `deepseq` ()
    DocMathDisplay a          -> a `deepseq` ()
    DocAName a                -> a `deepseq` ()
    DocProperty a             -> a `deepseq` ()
    DocExamples a             -> a `deepseq` ()
    DocHeader a               -> a `deepseq` ()

<<<<<<< HEAD
#if !MIN_VERSION_GLASGOW_HASKELL(8,0,1,1)
=======
#if !MIN_VERSION_ghc(8,0,2)
>>>>>>> 5f50d25e
-- These were added to GHC itself in 8.0.2
instance NFData Name where rnf x = seq x ()
instance NFData OccName where rnf x = seq x ()
instance NFData ModuleName where rnf x = seq x ()
#endif

instance NFData id => NFData (Header id) where
  rnf (Header a b) = a `deepseq` b `deepseq` ()

instance NFData Hyperlink where
  rnf (Hyperlink a b) = a `deepseq` b `deepseq` ()

instance NFData Picture where
  rnf (Picture a b) = a `deepseq` b `deepseq` ()

instance NFData Example where
  rnf (Example a b) = a `deepseq` b `deepseq` ()


exampleToString :: Example -> String
exampleToString (Example expression result) =
    ">>> " ++ expression ++ "\n" ++  unlines result


data DocMarkup id a = Markup
  { markupEmpty                :: a
  , markupString               :: String -> a
  , markupParagraph            :: a -> a
  , markupAppend               :: a -> a -> a
  , markupIdentifier           :: id -> a
  , markupIdentifierUnchecked  :: (ModuleName, OccName) -> a
  , markupModule               :: String -> a
  , markupWarning              :: a -> a
  , markupEmphasis             :: a -> a
  , markupBold                 :: a -> a
  , markupMonospaced           :: a -> a
  , markupUnorderedList        :: [a] -> a
  , markupOrderedList          :: [a] -> a
  , markupDefList              :: [(a,a)] -> a
  , markupCodeBlock            :: a -> a
  , markupHyperlink            :: Hyperlink -> a
  , markupAName                :: String -> a
  , markupPic                  :: Picture -> a
  , markupMathInline           :: String -> a
  , markupMathDisplay          :: String -> a
  , markupProperty             :: String -> a
  , markupExample              :: [Example] -> a
  , markupHeader               :: Header a -> a
  }


data HaddockModInfo name = HaddockModInfo
  { hmi_description :: Maybe (Doc name)
  , hmi_copyright   :: Maybe String
  , hmi_license     :: Maybe String
  , hmi_maintainer  :: Maybe String
  , hmi_stability   :: Maybe String
  , hmi_portability :: Maybe String
  , hmi_safety      :: Maybe String
  , hmi_language    :: Maybe Language
  , hmi_extensions  :: [LangExt.Extension]
  }


emptyHaddockModInfo :: HaddockModInfo a
emptyHaddockModInfo = HaddockModInfo
  { hmi_description = Nothing
  , hmi_copyright   = Nothing
  , hmi_license     = Nothing
  , hmi_maintainer  = Nothing
  , hmi_stability   = Nothing
  , hmi_portability = Nothing
  , hmi_safety      = Nothing
  , hmi_language    = Nothing
  , hmi_extensions  = []
  }


-----------------------------------------------------------------------------
-- * Options
-----------------------------------------------------------------------------


-- | Source-level options for controlling the documentation.
data DocOption
  = OptHide            -- ^ This module should not appear in the docs.
  | OptPrune
  | OptIgnoreExports   -- ^ Pretend everything is exported.
  | OptNotHome         -- ^ Not the best place to get docs for things
                       -- exported by this module.
  | OptShowExtensions  -- ^ Render enabled extensions for this module.
  deriving (Eq, Show)


-- | Option controlling how to qualify names
data QualOption
  = OptNoQual         -- ^ Never qualify any names.
  | OptFullQual       -- ^ Qualify all names fully.
  | OptLocalQual      -- ^ Qualify all imported names fully.
  | OptRelativeQual   -- ^ Like local, but strip module prefix
                      --   from modules in the same hierarchy.
  | OptAliasedQual    -- ^ Uses aliases of module names
                      --   as suggested by module import renamings.
                      --   However, we are unfortunately not able
                      --   to maintain the original qualifications.
                      --   Image a re-export of a whole module,
                      --   how could the re-exported identifiers be qualified?

type AliasMap = Map Module ModuleName

data Qualification
  = NoQual
  | FullQual
  | LocalQual Module
  | RelativeQual Module
  | AliasedQual AliasMap Module
       -- ^ @Module@ contains the current module.
       --   This way we can distinguish imported and local identifiers.

makeContentsQual :: QualOption -> Qualification
makeContentsQual qual =
  case qual of
    OptNoQual -> NoQual
    _         -> FullQual

makeModuleQual :: QualOption -> AliasMap -> Module -> Qualification
makeModuleQual qual aliases mdl =
  case qual of
    OptLocalQual      -> LocalQual mdl
    OptRelativeQual   -> RelativeQual mdl
    OptAliasedQual    -> AliasedQual aliases mdl
    OptFullQual       -> FullQual
    OptNoQual         -> NoQual


-----------------------------------------------------------------------------
-- * Error handling
-----------------------------------------------------------------------------


-- A monad which collects error messages, locally defined to avoid a dep on mtl


type ErrMsg = String
newtype ErrMsgM a = Writer { runWriter :: (a, [ErrMsg]) }


instance Functor ErrMsgM where
        fmap f (Writer (a, msgs)) = Writer (f a, msgs)

instance Applicative ErrMsgM where
    pure a = Writer (a, [])
    (<*>)  = ap

instance Monad ErrMsgM where
        return   = pure
        m >>= k  = Writer $ let
                (a, w)  = runWriter m
                (b, w') = runWriter (k a)
                in (b, w ++ w')


tell :: [ErrMsg] -> ErrMsgM ()
tell w = Writer ((), w)


-- Exceptions


-- | Haddock's own exception type.
data HaddockException = HaddockException String deriving Typeable


instance Show HaddockException where
  show (HaddockException str) = str


throwE :: String -> a
instance Exception HaddockException
throwE str = throw (HaddockException str)


-- In "Haddock.Interface.Create", we need to gather
-- @Haddock.Types.ErrMsg@s a lot, like @ErrMsgM@ does,
-- but we can't just use @GhcT ErrMsgM@ because GhcT requires the
-- transformed monad to be MonadIO.
newtype ErrMsgGhc a = WriterGhc { runWriterGhc :: Ghc (a, [ErrMsg]) }
--instance MonadIO ErrMsgGhc where
--  liftIO = WriterGhc . fmap (\a->(a,[])) liftIO
--er, implementing GhcMonad involves annoying ExceptionMonad and
--WarnLogMonad classes, so don't bother.
liftGhcToErrMsgGhc :: Ghc a -> ErrMsgGhc a
liftGhcToErrMsgGhc = WriterGhc . fmap (\a->(a,[]))
liftErrMsg :: ErrMsgM a -> ErrMsgGhc a
liftErrMsg = WriterGhc . return . runWriter
--  for now, use (liftErrMsg . tell) for this
--tell :: [ErrMsg] -> ErrMsgGhc ()
--tell msgs = WriterGhc $ return ( (), msgs )


instance Functor ErrMsgGhc where
  fmap f (WriterGhc x) = WriterGhc (fmap (first f) x)

instance Applicative ErrMsgGhc where
    pure a = WriterGhc (return (a, []))
    (<*>) = ap

instance Monad ErrMsgGhc where
  return = pure
  m >>= k = WriterGhc $ runWriterGhc m >>= \ (a, msgs1) ->
               fmap (second (msgs1 ++)) (runWriterGhc (k a))


-----------------------------------------------------------------------------
-- * Pass sensitive types
-----------------------------------------------------------------------------

type instance PostRn DocName NameSet        = PlaceHolder
type instance PostRn DocName Fixity         = PlaceHolder
type instance PostRn DocName Bool           = PlaceHolder
type instance PostRn DocName Name           = DocName
type instance PostRn DocName (Located Name) = Located DocName
type instance PostRn DocName [Name]         = PlaceHolder
type instance PostRn DocName DocName        = DocName

type instance PostTc DocName Kind     = PlaceHolder
type instance PostTc DocName Type     = PlaceHolder
type instance PostTc DocName Coercion = PlaceHolder<|MERGE_RESOLUTION|>--- conflicted
+++ resolved
@@ -449,11 +449,7 @@
     DocExamples a             -> a `deepseq` ()
     DocHeader a               -> a `deepseq` ()
 
-<<<<<<< HEAD
-#if !MIN_VERSION_GLASGOW_HASKELL(8,0,1,1)
-=======
 #if !MIN_VERSION_ghc(8,0,2)
->>>>>>> 5f50d25e
 -- These were added to GHC itself in 8.0.2
 instance NFData Name where rnf x = seq x ()
 instance NFData OccName where rnf x = seq x ()
